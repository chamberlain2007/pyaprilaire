--- conflicted
+++ resolved
@@ -82,83 +82,32 @@
     assert packet.action == Action.READ_RESPONSE
 
 
-<<<<<<< HEAD
-        self.assertDictEqual(
-            packet.data,
-            {
-                Attribute.MODE: 1,
-                Attribute.FAN_MODE: 2,
-                Attribute.HEAT_SETPOINT: 10,
-                Attribute.COOL_SETPOINT: 20,
-            },
-        )
-=======
 def test_packet_multiple_functional_domain():
     packets: list[Packet] = list(
         Packet.parse([1, 1, 0, 3, 2, 1, 1, 107, 1, 2, 0, 3, 3, 3, 4, 248])
     )
->>>>>>> ce822fa9
 
     packet = packets[1]
 
     assert packet.functional_domain == FunctionalDomain.SCHEDULING
 
-<<<<<<< HEAD
-        self.assertDictEqual(
-            packet.data,
-            {
-                Attribute.HOLD: 1,
-            },
-        )
-=======
->>>>>>> ce822fa9
 
 def test_packet_multiple_attribute():
     packets: list[Packet] = list(
         Packet.parse([1, 1, 0, 3, 2, 1, 1, 107, 1, 2, 0, 3, 3, 3, 4, 248])
     )
 
-<<<<<<< HEAD
-        packet = packets[0]
-
-        self.assertDictEqual(
-            packet.data,
-            {
-                Attribute.INDOOR_TEMPERATURE_CONTROLLING_SENSOR_STATUS: 1,
-                Attribute.INDOOR_TEMPERATURE_CONTROLLING_SENSOR_VALUE: 10,
-                Attribute.OUTDOOR_TEMPERATURE_CONTROLLING_SENSOR_STATUS: 2,
-                Attribute.OUTDOOR_TEMPERATURE_CONTROLLING_SENSOR_VALUE: 20,
-                Attribute.INDOOR_HUMIDITY_CONTROLLING_SENSOR_STATUS: 3,
-                Attribute.INDOOR_HUMIDITY_CONTROLLING_SENSOR_VALUE: 50,
-                Attribute.OUTDOOR_HUMIDITY_CONTROLLING_SENSOR_STATUS: 4,
-                Attribute.OUTDOOR_HUMIDITY_CONTROLLING_SENSOR_VALUE: 60,
-            },
-        )
-=======
     packet = packets[1]
->>>>>>> ce822fa9
 
     assert packet.attribute == 4
 
 
-<<<<<<< HEAD
-        self.assertDictEqual(
-            packet.data,
-            {Attribute.MAC_ADDRESS: "1:2:3:4:5:6"},
-        )
-=======
 def test_nack_parse():
     packets: list[Packet] = list(Packet.parse([1, 1, 0, 2, 6, 1, 0]))
->>>>>>> ce822fa9
 
     assert len(packets) == 1
 
 
-<<<<<<< HEAD
-        self.assertDictEqual(
-            packet.data,
-            {Attribute.LOCATION: "12345", Attribute.NAME: "Test Name"},
-=======
 def test_nack_and_packet_parse():
     packets: list[Packet] = list(
         Packet.parse(
@@ -193,7 +142,6 @@
                 0x0E,
                 0x51,
             ]
->>>>>>> ce822fa9
         )
     )
 
@@ -257,95 +205,12 @@
 
     packet = packets[0]
 
-<<<<<<< HEAD
-    def test_control_1_serialize(self):
-        serialized = Packet(
-            Action.READ_RESPONSE,
-            FunctionalDomain.CONTROL,
-            1,
-            1,
-            1,
-            data={
-                Attribute.MODE: 1,
-                Attribute.FAN_MODE: 2,
-                Attribute.HEAT_SETPOINT: 10,
-                Attribute.COOL_SETPOINT: 20,
-            },
-        ).serialize()
-
-        self.assertSequenceEqual(serialized, [1, 1, 0, 7, 3, 2, 1, 1, 2, 10, 20, 107])
-
-    def test_scheduling_4_serialize(self):
-        serialized = Packet(
-            Action.READ_RESPONSE,
-            FunctionalDomain.SCHEDULING,
-            4,
-            1,
-            1,
-            data={
-                Attribute.HOLD: 1,
-            },
-        ).serialize()
-=======
     assert packet.data == {Attribute.MAC_ADDRESS: "1:2:3:4:5:6"}
->>>>>>> ce822fa9
-
-
-<<<<<<< HEAD
-    def test_sensor_2_serialize(self):
-        serialized = Packet(
-            Action.READ_RESPONSE,
-            FunctionalDomain.SENSORS,
-            2,
-            1,
-            1,
-            data={
-                Attribute.INDOOR_TEMPERATURE_CONTROLLING_SENSOR_STATUS: 1,
-                Attribute.INDOOR_TEMPERATURE_CONTROLLING_SENSOR_VALUE: 10,
-                Attribute.OUTDOOR_TEMPERATURE_CONTROLLING_SENSOR_STATUS: 2,
-                Attribute.OUTDOOR_TEMPERATURE_CONTROLLING_SENSOR_VALUE: 20,
-                Attribute.INDOOR_HUMIDITY_CONTROLLING_SENSOR_STATUS: 3,
-                Attribute.INDOOR_HUMIDITY_CONTROLLING_SENSOR_VALUE: 50,
-                Attribute.OUTDOOR_HUMIDITY_CONTROLLING_SENSOR_STATUS: 4,
-                Attribute.OUTDOOR_HUMIDITY_CONTROLLING_SENSOR_VALUE: 60,
-            },
-        ).serialize()
-
-        self.assertSequenceEqual(
-            serialized, [1, 1, 0, 11, 3, 5, 2, 1, 10, 2, 20, 3, 50, 4, 60, 12]
-        )
-
-    def test_identification_2_serialize(self):
-        serialized = Packet(
-            Action.READ_RESPONSE,
-            FunctionalDomain.IDENTIFICATION,
-            2,
-            1,
-            1,
-            data={Attribute.MAC_ADDRESS: [1, 2, 3, 4, 5, 6]},
-        ).serialize()
-
-        self.assertSequenceEqual(
-            serialized, [1, 1, 0, 9, 3, 8, 2, 1, 2, 3, 4, 5, 6, 176]
-        )
-
-    def test_identification_4_serialize(self):
-        serialized = Packet(
-            Action.READ_RESPONSE,
-            FunctionalDomain.IDENTIFICATION,
-            4,
-            1,
-            1,
-            data={Attribute.LOCATION: "12345", Attribute.NAME: "Test Name"},
-        ).serialize()
-
-        self.assertSequenceEqual(
-            serialized,
-=======
+
+
 def test_identification_4_parse():
     packets: list[Packet] = list(
         Packet.parse(
->>>>>>> ce822fa9
             [
                 1,
                 1,
