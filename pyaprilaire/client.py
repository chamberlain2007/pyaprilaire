--- conflicted
+++ resolved
@@ -258,11 +258,8 @@
             )
         )
 
-<<<<<<< HEAD
-=======
         await self.read_dehumidification_setpoint()
 
->>>>>>> f2f82ea6
     async def set_humidification_setpoint(self, humidification_setpoint: int):
         await self._send_packet(
             Packet(
@@ -273,11 +270,8 @@
             )
         )
 
-<<<<<<< HEAD
-=======
         await self.read_humidification_setpoint()
 
->>>>>>> f2f82ea6
     async def set_fresh_air(self, mode: int, event: int):
         await self._send_packet(
             Packet(
