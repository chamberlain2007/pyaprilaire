"""Client for interfacing with the thermostat"""

from __future__ import annotations

import asyncio
from collections.abc import Callable
from logging import Logger
from typing import Any

<<<<<<< HEAD
from .const import Action, Attribute, FunctionalDomain, QUEUE_FREQUENCY
=======
from .const import QUEUE_FREQUENCY, Action, Attribute, FunctionalDomain
>>>>>>> ce822fa9
from .packet import NackPacket, Packet
from .socket_client import SocketClient


class _AprilaireClientProtocol(asyncio.Protocol):
    """Protocol for interacting with the thermostat over socket connection"""

    def __init__(
        self,
        data_received_callback: Callable[[FunctionalDomain, int, dict[str, Any]], None],
        reconnect_action: Callable[[], None],
        logger: Logger,
    ) -> None:
        """Initialize the protocol"""
        self.data_received_callback = data_received_callback
        self.reconnect_action = reconnect_action
        self.logger = logger

        self.transport: asyncio.Transport = None

        self.packet_queue = asyncio.Queue()

        self.sequence = 0

    def _get_sequence(self):
        self.sequence = (self.sequence + 1) % 128

        return self.sequence

    async def _send_packet(self, packet: Packet) -> None:
        """Send a command to the thermostat"""

        packet.sequence = self._get_sequence()

        self.logger.debug(
            "Queuing data, sequence=%d, action=%s, functional_domain=%s, attribute=%d",
            packet.sequence,
            str(packet.action),
            str(packet.functional_domain),
            packet.attribute,
        )

        await self.packet_queue.put(packet)

    def _empty_packet_queue(self):
        try:
            for _ in range(self.packet_queue.qsize()):
                self.packet_queue.get_nowait()
                self.packet_queue.task_done()
        except:  # pylint: disable=bare-except
            pass

    async def _queue_loop(self, loop_count=None):
        """Periodically send items from the queue"""
        while loop_count is None or loop_count > 0:
            if loop_count is not None:
                loop_count -= 1

            try:
                packet: Packet

                while packet := self.packet_queue.get_nowait():
                    if self.transport:
                        serialized_packet = packet.serialize()

                        self.logger.info("Sent data: %s", serialized_packet.hex(" "))

                        self.transport.write(serialized_packet)
            except asyncio.QueueEmpty:
                pass

            await asyncio.sleep(QUEUE_FREQUENCY)

    async def _update_status(self):
        await asyncio.sleep(2)

        await self.read_mac_address()
        await self.read_thermostat_status()
        await self.read_control()
        await self.read_sensors()
        await self.read_thermostat_name()
        await self.configure_cos()
        await self.read_dehumidification_setpoint()
        await self.read_humidification_setpoint()
        await self.sync()

    def connection_made(self, transport: asyncio.Transport):
        """Called when a connection has been made to the socket"""
        self.logger.info("Aprilaire connection made")

        self.transport = transport
        self._empty_packet_queue()

        asyncio.ensure_future(self._queue_loop())
        asyncio.ensure_future(self._update_status())

    def data_received(self, data: bytes) -> None:
        """Called when data has been received from the socket"""
        self.logger.info("Aprilaire data received %s", data.hex(" "))

        parsed_packets = Packet.parse(data)

        for packet in parsed_packets:
            self.logger.debug(
                "Received data, action=%s, functional_domain=%s, attribute=%d",
                str(packet.action),
                str(packet.functional_domain),
                packet.attribute,
            )

            if isinstance(packet, NackPacket):
                self.logger.error(
                    "Received NACK for attribute %d", packet.nack_attribute
                )
                continue

            if Attribute.ERROR in packet.data:
                error = packet.data[Attribute.ERROR]

                if error != 0:
                    self.logger.error("Thermostat error: %d", error)

            if (
                packet.action == Action.COS
                and packet.functional_domain == FunctionalDomain.CONTROL
                and packet.attribute == 1
                and packet.data.get(Attribute.MODE) == 1
            ):
                self.logger.info("Re-reading control because of COS with mode==1")

                asyncio.ensure_future(self.read_control())

                continue

            if self.data_received_callback:
                asyncio.ensure_future(
                    self.data_received_callback(
                        packet.functional_domain, packet.attribute, packet.data
                    )
                )

    def connection_lost(self, exc: Exception | None) -> None:
        """Called when the connection to the socket has been lost"""
        self.logger.info("Aprilaire connection lost")

        if self.data_received_callback:
            asyncio.ensure_future(
                self.data_received_callback(
                    FunctionalDomain.NONE, 0, {Attribute.AVAILABLE: False}
                )
            )

        self.transport = None

        if self.reconnect_action:
            asyncio.ensure_future(self.reconnect_action())

    async def read_sensors(self):
        """Send a request for updated sensor data"""
        await self._send_packet(
            Packet(Action.READ_REQUEST, FunctionalDomain.SENSORS, 2)
        )

    async def read_control(self):
        """Send a request for updated control data"""
        await self._send_packet(
            Packet(Action.READ_REQUEST, FunctionalDomain.CONTROL, 1)
        )

    async def read_scheduling(self):
        """Send a request for updated scheduling data"""
        await self._send_packet(
            Packet(Action.READ_REQUEST, FunctionalDomain.SCHEDULING, 4)
        )

    async def update_mode(self, mode: int):
        """Send a request to update the mode"""
        await self._send_packet(
            Packet(
                Action.WRITE,
                FunctionalDomain.CONTROL,
                1,
                data={
                    Attribute.MODE: mode,
                    Attribute.FAN_MODE: 0,
                    Attribute.HEAT_SETPOINT: 0,
                    Attribute.COOL_SETPOINT: 0,
                },
            )
        )

    async def update_fan_mode(self, fan_mode: int):
        """Send a request to update the fan mode"""
        await self._send_packet(
            Packet(
                Action.WRITE,
                FunctionalDomain.CONTROL,
                1,
                data={
                    Attribute.MODE: 0,
                    Attribute.FAN_MODE: fan_mode,
                    Attribute.HEAT_SETPOINT: 0,
                    Attribute.COOL_SETPOINT: 0,
                },
            )
        )

    async def update_setpoint(self, cool_setpoint: float, heat_setpoint: float):
        """Send a request to update the setpoint"""

        cool_setpoint = round(cool_setpoint * 2) / 2
        heat_setpoint = round(heat_setpoint * 2) / 2

        await self._send_packet(
            Packet(
                Action.WRITE,
                FunctionalDomain.CONTROL,
                1,
                data={
                    Attribute.MODE: 0,
                    Attribute.FAN_MODE: 0,
                    Attribute.HEAT_SETPOINT: heat_setpoint,
                    Attribute.COOL_SETPOINT: cool_setpoint,
                },
            )
        )

    async def set_hold(self, hold: int):
        """Send a request to set the hold status"""

        await self._send_packet(
            Packet(
                Action.WRITE,
                FunctionalDomain.SCHEDULING,
                4,
                data={Attribute.HOLD: hold},
            )
        )

    async def set_dehumidification_setpoint(self, dehumidification_setpoint: int):
        await self._send_packet(
            Packet(
                Action.WRITE,
                FunctionalDomain.CONTROL,
                3,
                data={Attribute.DEHUMIDIFICATION_SETPOINT: dehumidification_setpoint},
            )
        )

        await self.read_dehumidification_setpoint()

    async def set_humidification_setpoint(self, humidification_setpoint: int):
        await self._send_packet(
            Packet(
                Action.WRITE,
                FunctionalDomain.CONTROL,
                4,
                data={Attribute.HUMIDIFICATION_SETPOINT: humidification_setpoint},
            )
        )

        await self.read_humidification_setpoint()

    async def set_fresh_air(self, mode: int, event: int):
        await self._send_packet(
            Packet(
                Action.WRITE,
                FunctionalDomain.CONTROL,
                5,
                data={Attribute.FRESH_AIR_MODE: mode, Attribute.FRESH_AIR_EVENT: event},
            )
        )

    async def set_air_cleaning(self, mode: int, event: int):
        await self._send_packet(
            Packet(
                Action.WRITE,
                FunctionalDomain.CONTROL,
                6,
                data={
                    Attribute.AIR_CLEANING_MODE: mode,
                    Attribute.AIR_CLEANING_EVENT: event,
                },
            )
        )

    async def sync(self):
        """Send a request to sync data"""
        await self._send_packet(
            Packet(
                Action.WRITE,
                FunctionalDomain.STATUS,
                2,
                data={Attribute.SYNCED: 1},
            )
        )

    async def configure_cos(self):
        """Send a request to configure the COS settings"""
        await self._send_packet(
            Packet(
                Action.WRITE,
                FunctionalDomain.STATUS,
                1,
                raw_data=[
                    1,  # Installer Thermostat Settings
                    0,  # Contractor Information
                    0,  # Air Cleaning Installer Variable
                    0,  # Humidity Control Installer Settings
                    0,  # Fresh Air Installer Settings
                    1,  # Thermostat Setpoint & Mode Settings
                    1,  # Dehumidification Setpoint
                    1,  # Humidification Setpoint
                    1,  # Fresh Air Settings
                    1,  # Air Cleaning Settings
                    1,  # Thermostat IAQ Available
                    0,  # Schedule Settings
                    1,  # Away Settings
                    0,  # Schedule Day
                    1,  # Schedule Hold
                    0,  # Heat Blast
                    0,  # Service Reminders Status
                    0,  # Alerts Status
                    0,  # Alerts Settings
                    0,  # Backlight Settings
                    1,  # Thermostat Location & Name
                    0,  # Reserved
                    1,  # Controlling Sensor Values
                    0,  # Over the air ODT update timeout
                    1,  # Thermostat Status
                    1,  # IAQ Status
                    1,  # Model & Revision
                    0,  # Support Module
                    0,  # Lockouts
                ],
            )
        )

    async def read_mac_address(self):
        """Send a request to get identification data (including MAC address)"""
        await self._send_packet(
            Packet(Action.READ_REQUEST, FunctionalDomain.IDENTIFICATION, 2)
        )

    async def read_thermostat_status(self):
        """Send a request for thermostat status"""
        await self._send_packet(
            Packet(Action.READ_REQUEST, FunctionalDomain.CONTROL, 7)
        )

    async def read_thermostat_name(self):
        """Send a reques for the thermostat name"""
        await self._send_packet(
            Packet(Action.READ_REQUEST, FunctionalDomain.IDENTIFICATION, 5)
        )

    async def read_dehumidification_setpoint(self):
        """Send a request for the dehumidification setpoint"""
        await self._send_packet(
            Packet(Action.READ_REQUEST, FunctionalDomain.CONTROL, 3)
        )

    async def read_humidification_setpoint(self):
        """Send a request for the humidification setpoint"""
        await self._send_packet(
            Packet(Action.READ_REQUEST, FunctionalDomain.CONTROL, 4)
        )


class AprilaireClient(SocketClient):
    """Client for sending/receiving data"""

    def __init__(
        self,
        host: str,
        port: int,
        data_received_callback: Callable[[dict[str, Any]], None],
        logger: Logger,
        reconnect_interval: int = None,
        retry_connection_interval: int = None,
    ) -> None:
        self.protocol: _AprilaireClientProtocol = None

        super().__init__(
            host,
            port,
            data_received_callback,
            logger,
            reconnect_interval,
            retry_connection_interval,
        )

        self.futures: dict[tuple[FunctionalDomain, int], list[asyncio.Future]] = {}

    async def _reconnect_with_delay(self):
        await super()._reconnect(self.retry_connection_interval)

    def create_protocol(self):
        return _AprilaireClientProtocol(
            self.data_received, self._reconnect_with_delay, self.logger
        )

    async def data_received(
        self, functional_domain: FunctionalDomain, attribute: int, data: dict[str, Any]
    ):
        """Called when data is received from the thermostat"""
        self.data_received_callback(data)

        if not functional_domain or not attribute:
            return

        future_key = (functional_domain, attribute)

        futures_to_complete = self.futures.pop(future_key, [])

        for future in futures_to_complete:
            try:
                future.set_result(data)
            except asyncio.exceptions.InvalidStateError:
                pass

    def state_changed(self):
        """Send data indicating the state as changed"""
        data = {
            Attribute.CONNECTED: self.connected,
            Attribute.STOPPED: self.stopped,
            Attribute.RECONNECTING: self.reconnecting,
        }

        self.data_received_callback(data)

    async def wait_for_response(
        self, functional_domain: FunctionalDomain, attribute: int, timeout: int = None
    ):
        """Wait for a response for a particular request"""

        loop = asyncio.get_event_loop()
        future = loop.create_future()

        future_key = (functional_domain, attribute)

        if future_key not in self.futures:
            self.futures[future_key] = []

        self.futures[future_key].append(future)

        try:
            return await asyncio.wait_for(future, timeout)
        except asyncio.exceptions.TimeoutError:
            self.logger.error(
                "Hit timeout of %d waiting for %s, %d",
                timeout,
                int(functional_domain),
                attribute,
            )
            return None

    async def read_sensors(self):
        """Send a request for updated sensor data"""
        await self.protocol.read_sensors()

    async def read_control(self):
        """Send a request for updated control data"""
        await self.protocol.read_control()

    async def read_scheduling(self):
        """Send a request for updated scheduling data"""
        await self.protocol.read_scheduling()

    async def update_mode(self, mode: int):
        """Send a request to update the mode"""
        await self.protocol.update_mode(mode)

    async def update_fan_mode(self, fan_mode: int):
        """Send a request to update the fan mode"""
        await self.protocol.update_fan_mode(fan_mode)

    async def update_setpoint(self, cool_setpoint: float, heat_setpoint: float):
        """Send a request to update the setpoint"""
        await self.protocol.update_setpoint(cool_setpoint, heat_setpoint)

    async def set_hold(self, hold: int):
        """Send a request to update the away status"""
        await self.protocol.set_hold(hold)

    async def sync(self):
        """Send a request to sync data"""
        await self.protocol.sync()

    async def read_mac_address(self):
        """Send a request to read the MAC address"""
        await self.protocol.read_mac_address()

    async def read_thermostat_status(self):
        """Send a request to read the thermostat status"""
        await self.protocol.read_thermostat_status()

    async def read_thermostat_name(self):
        """Send a request to read the thermostat name"""
        await self.protocol.read_thermostat_name()

    async def set_dehumidification_setpoint(self, dehumidification_setpoint: int):
        await self.protocol.set_dehumidification_setpoint(dehumidification_setpoint)

    async def set_humidification_setpoint(self, humidification_setpoint: int):
        await self.protocol.set_humidification_setpoint(humidification_setpoint)

    async def set_fresh_air(self, mode: int, event: int):
        await self.protocol.set_fresh_air(mode, event)

    async def set_air_cleaning(self, mode: int, event: int):
        await self.protocol.set_air_cleaning(mode, event)<|MERGE_RESOLUTION|>--- conflicted
+++ resolved
@@ -7,11 +7,7 @@
 from logging import Logger
 from typing import Any
 
-<<<<<<< HEAD
-from .const import Action, Attribute, FunctionalDomain, QUEUE_FREQUENCY
-=======
 from .const import QUEUE_FREQUENCY, Action, Attribute, FunctionalDomain
->>>>>>> ce822fa9
 from .packet import NackPacket, Packet
 from .socket_client import SocketClient
 
