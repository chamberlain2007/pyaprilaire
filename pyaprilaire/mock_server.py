--- conflicted
+++ resolved
@@ -539,41 +539,11 @@
                             "dehumidification_setpoint"
                         ]
                         self.dehumidification_status = 2
-<<<<<<< HEAD
-
-                        self.packet_queue.put_nowait(
-                            Packet(
-                                Action.COS,
-                                FunctionalDomain.CONTROL,
-                                3,
-                                sequence=self._get_sequence(),
-                                data={
-                                    "dehumidification_setpoint": self.dehumidification_setpoint
-                                },
-                            )
-                        )
-=======
->>>>>>> f2f82ea6
                     elif packet.attribute == 4:
                         self.humidification_setpoint = packet.data[
                             "humidification_setpoint"
                         ]
                         self.humidification_status = 2
-<<<<<<< HEAD
-
-                        self.packet_queue.put_nowait(
-                            Packet(
-                                Action.COS,
-                                FunctionalDomain.CONTROL,
-                                4,
-                                sequence=self._get_sequence(),
-                                data={
-                                    "humidification_setpoint": self.humidification_setpoint
-                                },
-                            )
-                        )
-=======
->>>>>>> f2f82ea6
                     elif packet.attribute == 5:
                         self.fresh_air_mode = packet.data["fresh_air_mode"]
                         self.fresh_air_event = packet.data["fresh_air_event"]
